--- conflicted
+++ resolved
@@ -208,7 +208,15 @@
         first32 = (version << 28) | (traffic_class << 20) | flow_label
         [first32].pack('N') << to_a[3..-1].map { |field| field.to_s }.join
       end
-<<<<<<< HEAD
+
+      # Get IPv6 part of pseudo header sum.
+      # @return [Integer]
+      def pseudo_header_sum
+        sum = 0
+        self[:src].each { |word| sum += word.to_i }
+        self[:dst].each { |word| sum += word.to_i }
+        sum
+      end
       
       # Send IPv6 packet on wire.
       #
@@ -231,16 +239,6 @@
                                                Socket::IPPROTO_IPV6,
                                                Socket::IPV6_HOPLIMIT, hop)
         sock.sendmsg body.to_s, 0, sockaddrin6, hop_limit
-=======
-
-      # Get IPv6 part of pseudo header sum.
-      # @return [Integer]
-      def pseudo_header_sum
-        sum = 0
-        self[:src].each { |word| sum += word.to_i }
-        self[:dst].each { |word| sum += word.to_i }
-        sum
->>>>>>> ac82d437
       end
     end
 
