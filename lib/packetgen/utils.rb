# This file is part of PacketGen
# See https://github.com/sdaubert/packetgen for more informations
# Copyright (C) 2016 Sylvain Daubert <sylvain.daubert@laposte.net>
# This program is published under MIT license.
require_relative 'config'
require_relative 'utils/arp_spoofer'

module PacketGen

  # Collection of some network utilities.
  #
  # This module is not enabled by default. You need to:
  #  require 'packetgen/utils'
  # @author Sylvain Daubert
  # @since 2.1.3
  module Utils

    # Get local ARP cache
    # @return [Hash] key: IP address, value: array containing MAC address and
    #    interface name
    def self.arp_cache
      raw_cache = %x(/usr/sbin/arp -an)

      cache = {}
      raw_cache.split(/\n/).each do |line|
        match = line.match(/\((\d+\.\d+\.\d+\.\d+)\) at (([a-fA-F0-9]{2}:){5}[a-fA-F0-9]{2})(?: \[ether\])? on (\w+)/)
        if match
          cache[match[1]] = [match[2], match[4]]
        end
      end
      
      cache
    end
    
    # Get MAC address from an IP address, or nil if this IP address is unknown
    # on local network.
    # @param [String] ipaddr dotted-octet IP address
    # @param [Hash] options
    # @option options [String] :iface interface name. Default to 
    #   {PacketGen.default_iface}
    # @option options [Boolean] :no_cache if +true+, do not query local ARP
    #   cache and always send an ARP request on wire. Default to +false+
    # @option options [Integer] :timeout timeout in seconds before stopping
    #   request. Default to 2.
    # @return [String,nil]
    def self.arp(ipaddr, options={})
      unless options[:no_cache]
        local_cache = self.arp_cache
        return local_cache[ipaddr].first if local_cache.has_key? ipaddr
      end

      iface = options[:iface] || PacketGen.default_iface
      timeout = options[:timeout] || 1
      my_hwaddr = Config.instance.hwaddr(iface)
      arp_pkt = Packet.gen('Eth', dst: 'ff:ff:ff:ff:ff:ff', src: my_hwaddr)
<<<<<<< HEAD
      arp_pkt.add('ARP', sha: Config.instance.hwaddr, spa: Config.instance.ipaddr,
=======
      arp_pkt.add('ARP', sha: config.instance.hwaddr, spa: Config.instance.ipaddr,
>>>>>>> 24e02ee4
                  tpa: ipaddr)
      
      capture = Capture.new(iface: iface, timeout: timeout, max: 1,
                            filter: "arp src #{ipaddr} and ether dst #{my_hwaddr}")
      cap_thread = Thread.new do
        capture.start
      end

      arp_pkt.to_w(iface)
      cap_thread.join
      
      if capture.packets.size > 0
        capture.packets.each do |pkt|
          if pkt.arp.spa.to_s == ipaddr
            break pkt.arp.sha.to_s
          end
        end
      else
        nil
      end
    end
    
    # Do ARP spoofing on given IP address. Call to this method blocks.
    # @note This method is provided for test purpose.
    # For more control, see {ARPSpoofer} class.
    # @param [String] target_ip target IP address
    # @param [String] spoofed_ip IP address to spoofed_ip
    # @param [Hash] options
    # @option options [String] :mac MAC address used to poison target
    #   ARP cache. Default to local MAC address.
    # @option options [Integer,nil] :for_seconds number of seconds to do ARP spoofing.
    #   If not defined, spoof forever.
    # @option options [Float,Integer] :interval number of seconds between 2
    #   ARP packets (default: 1.0).
    # @option options [String] :iface interface to use. Default to
    #   {PacketGen.default_iface}
    # @return [void]
    def self.arp_spoof(target_ip, spoofed_ip, options={})
      interval = options[:interval] || 1.0
      as = ARPSpoofer.new(for_seconds: options[:for_seconds], interval: interval,
                          iface: options[:iface])
      as.start(target_ip, spoofed_ip, mac: options[:mac])
      as.wait
    end

    # Man in the middle attack. Capture all packets between two peers on
    # same local network.
    # @param [String] target1 IP address of first peer to attack
    # @param [String] target2 IP address of second peer to attack
    # @param [Hash] options
    # @option options [Float,Integer] :interval number of seconds between 2
    #   ARP packets (default: 1.0).
    # @option options [String] :iface interface to use. Default to
    #   {PacketGen.default_iface}
    # @return [void]
    # @yieldparam [Packet] pkt captured packets between target1 and target2
    # @yieldreturn [Packet] packet to send to target1 or 2. This may be
    #   modified received packet
    # @example Change ID in packets
    #   PacketGen::Utils.mitm('192.168.0.1', '192.168.0.45') do |pkt|
    #     if pkt.ip.src == '192.168.0.1'
    #       # 192.168.0.1 -> 192.168.0.45
    #       pkt.ip.id = 1
    #     else
    #       # 192.168.0.45 -> 192.168.0.1
    #       pkt.ip.id = 2
    #     end
    #     pkt
    #   end
    def self.mitm(target1, target2, options={})
      options = { iface: PacketGen.default_iface }.merge(options)

      spoofer = Utils::ARPSpoofer.new(options)
      spoofer.add target1, target2, options
      spoofer.add target2, target1, options
      
      my_mac = Config.instance.hwaddr(options[:iface])
      my_ip = Config.instance.ipaddr(options[:iface])
      capture = Capture.new(iface: options[:iface],
                            filter: "((ip src #{target1} and not ip dst #{my_ip}) or" +
                                    " (ip src #{target2} and not ip dst #{my_ip}) or"+
                                    " (ip dst #{target1} and not ip src #{my_ip}) or"+
                                    " (ip dst #{target2} and not ip src #{my_ip}))"+
                                    " and ether dst #{my_mac}")

      spoofer.start_all
      capture.start do |pkt|
        modified_pkt = yield pkt
        modified_pkt.ip.to_w(options[:iface])
      end
    end
  end
end<|MERGE_RESOLUTION|>--- conflicted
+++ resolved
@@ -53,11 +53,7 @@
       timeout = options[:timeout] || 1
       my_hwaddr = Config.instance.hwaddr(iface)
       arp_pkt = Packet.gen('Eth', dst: 'ff:ff:ff:ff:ff:ff', src: my_hwaddr)
-<<<<<<< HEAD
       arp_pkt.add('ARP', sha: Config.instance.hwaddr, spa: Config.instance.ipaddr,
-=======
-      arp_pkt.add('ARP', sha: config.instance.hwaddr, spa: Config.instance.ipaddr,
->>>>>>> 24e02ee4
                   tpa: ipaddr)
       
       capture = Capture.new(iface: iface, timeout: timeout, max: 1,
