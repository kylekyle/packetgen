--- conflicted
+++ resolved
@@ -21,14 +21,9 @@
 
   describe Header do
     it '.all returns all header classes' do
-<<<<<<< HEAD
-      expect(Header.all).to eq([Header::Eth, Header::IP, Header::ICMP, Header::ARP,
-                                Header::IPv6, Header::ICMPv6, Header::UDP, Header::TCP,
-                                Header::ESP, Header::FakeHeader])
-=======
       expect(Header.all).to include(Header::Eth, Header::IP, Header::ICMP, Header::ARP,
                                     Header::IPv6, Header::ICMPv6, Header::UDP,
-                                    Header::TCP)
+                                    Header::TCP, Header::ESP)
     end
 
     describe '.add_class' do
@@ -100,7 +95,6 @@
       expect(new_pkt.testheader).to be_a(PGTestModule::TestHeader)
       expect(new_pkt.testheader.field1.to_i).to eq(field1)
       expect(new_pkt.testheader.field2.to_i).to eq(field2)
->>>>>>> c281e5b4
     end
   end
 end